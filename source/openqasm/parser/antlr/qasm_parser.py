--- conflicted
+++ resolved
@@ -49,13 +49,7 @@
     IntegerLiteral,
     IntType,
     IODeclaration,
-<<<<<<< HEAD
-    IOIdentifierName,
-=======
     IOKeyword,
-    NoDesignatorType,
-    NoDesignatorTypeName,
->>>>>>> ceed36d7
     OpenNode,
     Program,
     QuantumArgument,
